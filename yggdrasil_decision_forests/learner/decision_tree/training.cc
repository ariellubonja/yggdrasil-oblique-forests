--- conflicted
+++ resolved
@@ -1454,13 +1454,9 @@
     return response;
   }
 
-<<<<<<< HEAD
-  // Ariel - this is where the split is found
-=======
 /* #endregion */
 
   // Ariel - Start here
->>>>>>> 556ed6f1
   absl::StatusOr<bool> FindBestConditionOblique(
       const dataset::VerticalDataset &train_dataset,
       const absl::Span<const UnsignedExampleIdx> selected_examples,
